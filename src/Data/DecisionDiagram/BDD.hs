--- conflicted
+++ resolved
@@ -81,15 +81,13 @@
   , fold
   , fold'
 
-<<<<<<< HEAD
   -- * Unfold
   , unfoldHashable
   , unfoldOrd
-=======
+
   -- * Fixpoints
   , lfp
   , gfp
->>>>>>> 6b03c697
 
   -- * Conversion from/to graphs
   , Graph
