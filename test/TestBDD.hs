--- conflicted
+++ resolved
@@ -11,11 +11,8 @@
 import Data.IORef
 import Data.List
 import Data.Proxy
-<<<<<<< HEAD
 import qualified Data.Set as Set
-=======
 import System.IO.Unsafe
->>>>>>> 25ebf466
 import Test.QuickCheck.Function (apply)
 import Test.Tasty
 import Test.Tasty.HUnit
